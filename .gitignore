# Jupyter NB checkpoints
.ipynb_checkpoints

# Python compiled bytecode
__pycache__/
*.py[cod]

# NumPy/PyTorch binary files
*.npy
*.pt

# Distribution and packaging files
build/
develop-eggs/
dist/
downloads/
eggs/
.eggs/
lib/
lib64/
parts/
sdist/
var/
wheels/
*.egg
*.egg-info/
.installed.cfg
MANIFEST

# Logs
outputs/
*.log

# Tutorial files
tutorial/*
!tutorial/config/*maize*.yaml
!tutorial/config/*random_small*.yaml
!tutorial/data
!tutorial/maize/maize_dataset.py
!tutorial/notebooks/*.ipynb
!tutorial/README.md

# Supplementary files
supplementary_files/*.png
supplementary_files/*.tsv
supplementary_files/*.txt

# Virtual environment
venv/
virtualvenv/

# docs files
docs/build/
docs/source/_templates/

<<<<<<< HEAD
# VS Code settings
.vscode

# macOS
.DS_Store
=======
# Root folder
/*.*
!/.gitignore
!/.readthedocs.yaml
!/LICENSE
!/MANIFEST.in
!/README.md
!/pyproject.toml
!/requirements.txt
!/setup.cfg
>>>>>>> 4194466d
<|MERGE_RESOLUTION|>--- conflicted
+++ resolved
@@ -53,13 +53,12 @@
 docs/build/
 docs/source/_templates/
 
-<<<<<<< HEAD
 # VS Code settings
 .vscode
 
 # macOS
 .DS_Store
-=======
+
 # Root folder
 /*.*
 !/.gitignore
@@ -69,5 +68,4 @@
 !/README.md
 !/pyproject.toml
 !/requirements.txt
-!/setup.cfg
->>>>>>> 4194466d
+!/setup.cfg