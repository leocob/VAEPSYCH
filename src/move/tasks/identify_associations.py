__all__ = ["identify_associations"]

from functools import reduce
from pathlib import Path
from typing import Literal, Sized, cast

import hydra
import numpy as np
import pandas as pd
import torch
from omegaconf import OmegaConf
from torch.utils.data import DataLoader

from move.conf.schema import (
    IdentifyAssociationsBayesConfig,
    IdentifyAssociationsConfig,
    IdentifyAssociationsTTestConfig,
    MOVEConfig,
)
from move.core.logging import get_logger
<<<<<<< HEAD
from move.core.typing import BoolArray, FloatArray, IntArray, PathLike
=======
from move.core.typing import FloatArray, IntArray
>>>>>>> c69bd47f
from move.data import io
from move.data.dataloaders import MOVEDataset, make_dataloader
from move.data.perturbations import (
    perturb_categorical_data,
    perturb_continuous_data_extended,
)
from move.data.preprocessing import one_hot_encode_single
from move.models.vae import VAE

TaskType = Literal["bayes", "ttest"]
CONTINUOUS_TARGET_VALUE = ["minimum", "maximum", "plus_std", "minus_std"]


def _get_task_type(
    task_config: IdentifyAssociationsConfig,
) -> TaskType:
    task_type = OmegaConf.get_type(task_config)
    if task_type is IdentifyAssociationsBayesConfig:
        return "bayes"
    if task_type is IdentifyAssociationsTTestConfig:
        return "ttest"
    raise ValueError("Unsupported type of task!")


def _validate_task_config(
    task_config: IdentifyAssociationsConfig, task_type: TaskType
) -> None:
    if not (0.0 <= task_config.sig_threshold <= 1.0):
        raise ValueError("Significance threshold must be within [0, 1].")
    if task_type == "ttest":
        task_config = cast(IdentifyAssociationsTTestConfig, task_config)
        if len(task_config.num_latent) != 4:
            raise ValueError("4 latent space dimensions required.")


<<<<<<< HEAD
def prepare_for_categorical_perturbation(
    config: MOVEConfig,
    interim_path: PathLike,
) -> tuple[
    DataLoader,
    DataLoader,
    list[DataLoader],
    int,
    int,
    int,
    list[list[str]],
    list[list[str]],
    list[int],
    BoolArray,
    BoolArray,
]:
    """
    This function creates the required dataloaders and masks
    for further categorical association analysis.

    Args:
        config: main configuration file
        interim_path: path where the intermediate outputs are saved
    Returns:
        train_dataloader: shuffled dataloader.
        baseline_dataloader: baseline dataloader, reference.
        dataloaders: all dataloaders, including baseline appended last.
        num_perturbed: number of perturbed features (one dataloader per perturbed feature).
        num_samples: number of samples/patients.
        num_continuous: number of continuous features.
        cat_names: list of lists of names for the categorical features.
                   Each inner list corresponds to a separate dataset.
        con_names: list of lists of names for the continuous features.
                   Each inner list corresponds to a separate dataset.
        con_shapes: list containing the number of features per continuous dataset
        nan_mask: mask for Nans
        feature_mask: masks the column for the perturbed feature.
    """
=======
def identify_associations(config: MOVEConfig):
    """Trains multiple models to identify associations between the dataset
    of interest and the continuous datasets."""

    logger = get_logger(__name__)
    task_config = cast(IdentifyAssociationsConfig, config.task)
    task_type = _get_task_type(task_config)
    logger.info(f"Beginning task: identify associations ({task_type})")
    _validate_task_config(task_config, task_type)

    interim_path = Path(config.data.interim_data_path)
    models_path = interim_path / "models"
    if task_config.save_refits:
        models_path.mkdir(exist_ok=True)
    output_path = Path(config.data.results_path) / "identify_associations"
    output_path.mkdir(exist_ok=True, parents=True)
>>>>>>> c69bd47f

    # Read original data and create perturbed datasets
    task_config = cast(IdentifyAssociationsConfig, config.task)
    logger = get_logger(__name__)
    logger.info(f"Perturbing dataset: '{task_config.target_dataset}'")

    cat_list, cat_names, con_list, con_names = io.load_preprocessed_data(
        interim_path,
        config.data.categorical_names,
        config.data.continuous_names,
    )

    mappings = io.load_mappings(interim_path / "mappings.json")
    target_mapping = mappings[task_config.target_dataset]
    target_value = one_hot_encode_single(target_mapping, task_config.target_value)
    logger.debug(
        f"Target value: {task_config.target_value} => {target_value.astype(int)[0]}"
    )

    train_dataloader = make_dataloader(
        cat_list,
        con_list,
        shuffle=True,
        batch_size=task_config.batch_size,
        drop_last=True,
    )
    num_samples = len(cast(Sized, train_dataloader.sampler))  # N

    con_shapes = [con.shape[1] for con in con_list]
    baseline_dataloader = make_dataloader(
        cat_list, con_list, shuffle=False, batch_size=num_samples
    )
    dataloaders = perturb_categorical_data(
        baseline_dataloader,
        config.data.categorical_names,
        task_config.target_dataset,
        target_value,
    )
    dataloaders.append(baseline_dataloader)

    baseline_dataset = cast(MOVEDataset, baseline_dataloader.dataset)
    num_perturbed = len(dataloaders) - 1  # P
    num_continuous = sum(con_shapes)  # C
    logger.debug(f"# perturbed features: {num_perturbed}")
    logger.debug(f"# continuous features: {num_continuous}")

    assert baseline_dataset.con_all is not None
    orig_con = baseline_dataset.con_all
    nan_mask = (orig_con == 0).numpy()  # NaN values encoded as 0s
    logger.debug(f"# NaN values: {np.sum(nan_mask)}/{orig_con.numel()}")

    target_dataset_idx = config.data.categorical_names.index(task_config.target_dataset)
    target_dataset = cat_list[target_dataset_idx]
    feature_mask = np.all(target_dataset == target_value, axis=2)  # 2D: N x P
    feature_mask |= np.sum(target_dataset, axis=2) == 0

    return (
        train_dataloader,
        baseline_dataloader,
        dataloaders,
        num_perturbed,
        num_samples,
        num_continuous,
        cat_names,
        con_names,
        con_shapes,
        nan_mask,
        feature_mask,
    )


def prepare_for_continuous_perturbation(
    config: MOVEConfig,
    interim_path: PathLike,
    output_subpath: PathLike,
) -> tuple[
    DataLoader,
    DataLoader,
    list[DataLoader],
    int,
    int,
    int,
    list[list[str]],
    list[list[str]],
    list[int],
    BoolArray,
    BoolArray,
]:

    """
    This function creates the required dataloaders and masks
    for further continuous association analysis.

    Args:
        config: main configuration file
        interim_path: path where the intermediate outputs are saved
        output_subpath: path where the output plots for continuous
                        analysis are saved.
    Returns:
        train_dataloader: shuffled dataloader.
        baseline_dataloader: baseline dataloader, reference.
        dataloaders: list with all dataloaders, including baseline appended last.
        num_perturbed: number of perturbed features (one dataloader per perturbed feature).
        num_samples: number of samples/patients.
        num_continuous: number of continuous features.
        cat_names: list of lists of names for the categorical features.
                   Each inner list corresponds to a separate dataset.
        con_names: list of lists of names for the continuous features.
                   Each inner list corresponds to a separate dataset.
        con_shapes: list containing the number of features per continuous dataset
        nan_mask: mask for Nans
        feature_mask: same as nan_mask, in this case.
    """

    # Read original data and create perturbed datasets
    logger = get_logger(__name__)
    task_config = cast(IdentifyAssociationsConfig, config.task)
    task_type = _get_task_type(task_config)
    logger.info(f"Beginning task: identify associations continuous ({task_type})")
    logger.info(f"Perturbing dataset: '{task_config.target_dataset}'")
    logger.info(f"Perturbation type: {task_config.target_value}")

    cat_list, cat_names, con_list, con_names = io.load_preprocessed_data(
        interim_path,
        config.data.categorical_names,
        config.data.continuous_names,
    )

    train_dataloader = make_dataloader(
        cat_list,
        con_list,
        shuffle=True,
        batch_size=task_config.batch_size,
        drop_last=True,
    )
    num_samples = len(cast(Sized, train_dataloader.sampler))  # N

    con_shapes = [con.shape[1] for con in con_list]
    baseline_dataloader = make_dataloader(
        cat_list, con_list, shuffle=False, batch_size=num_samples
    )

    dataloaders = perturb_continuous_data_extended(
        baseline_dataloader,
        config.data.continuous_names,
        task_config.target_dataset,
        task_config.target_value,
        output_subpath,
    )
    dataloaders.append(baseline_dataloader)

    baseline_dataset = cast(MOVEDataset, baseline_dataloader.dataset)
    num_perturbed = len(dataloaders) - 1  # P
    num_continuous = sum(con_shapes)  # C
    logger.debug(f"# perturbed features: {num_perturbed}")
    logger.debug(f"# continuous features: {num_continuous}")

    assert baseline_dataset.con_all is not None
    orig_con = baseline_dataset.con_all
    nan_mask = (orig_con == 0).numpy()  # NaN values encoded as 0s
    logger.debug(f"# NaN values: {np.sum(nan_mask)}/{orig_con.numel()}")
    feature_mask = nan_mask

    return (
        train_dataloader,
        baseline_dataloader,
        dataloaders,
        num_perturbed,
        num_samples,
        num_continuous,
        cat_names,
        con_names,
        con_shapes,
        nan_mask,
        feature_mask,
    )


def _bayes_approach(
    task_config: IdentifyAssociationsBayesConfig,
    train_dataloader: DataLoader,
    baseline_dataloader: DataLoader,
    dataloaders: list[DataLoader],
    models_path: PathLike,
    num_perturbed: int,
    num_samples: int,
    num_continuous: int,
    nan_mask: BoolArray,
    feature_mask: BoolArray,
) -> tuple[IntArray, FloatArray]:

    assert task_config.model is not None
    # Train models
    logger = get_logger(__name__)
    logger.info("Training models")
    mean_diff = np.zeros((num_perturbed, num_samples, num_continuous))
    normalizer = 1 / task_config.num_refits

    # Last appended dataloader is the baseline
    baseline_dataset = cast(MOVEDataset, baseline_dataloader.dataset)

    for j in range(task_config.num_refits):
        # Initialize model
        model: VAE = hydra.utils.instantiate(
            task_config.model,
            continuous_shapes=baseline_dataset.con_shapes,
            categorical_shapes=baseline_dataset.cat_shapes,
        )
        if j == 0:
            logger.debug(f"Model: {model}")

        # Train/reload model
        model_path = models_path / f"model_{task_config.model.num_latent}_{j}.pt"
        if model_path.exists():
            logger.debug(f"Re-loading refit {j + 1}/{task_config.num_refits}")
            model.load_state_dict(torch.load(model_path))
        else:
            logger.debug(f"Training refit {j + 1}/{task_config.num_refits}")
            hydra.utils.call(
                task_config.training_loop,
                model=model,
                train_dataloader=train_dataloader,
            )
            if task_config.save_refits:
                torch.save(model.state_dict(), model_path)
        model.eval()

        # Calculate baseline reconstruction
        _, baseline_recon = model.reconstruct(baseline_dataloader)
        # Calculate perturb reconstruction => keep track of mean difference
        for i in range(num_perturbed):
            _, perturb_recon = model.reconstruct(dataloaders[i])
            diff = perturb_recon - baseline_recon  # 2D: N x C
            mean_diff[i, :, :] += diff * normalizer

    # Calculate Bayes factors
    logger.info("Identifying significant features")
    bayes_k = np.empty((num_perturbed, num_continuous))
    for i in range(num_perturbed):
        mask = feature_mask[:, [i]] | nan_mask  # 2D: N x C
        diff = np.ma.masked_array(mean_diff[i, :, :], mask=mask)  # 2D: N x C
        prob = np.ma.compressed(np.mean(diff > 1e-8, axis=0))  # 1D: C
        bayes_k[i, :] = np.abs(np.log(prob + 1e-8) - np.log(1 - prob + 1e-8))

    # Calculate Bayes probabilities
    bayes_p = np.exp(bayes_k) / (1 + np.exp(bayes_k))  # 2D: N x C
    sort_ids = np.argsort(bayes_k, axis=None)[::-1]  # 1D: N x C
    prob = np.take(bayes_p, sort_ids)  # 1D: N x C
    logger.debug(f"Bayes proba range: [{prob[-1]:.3f} {prob[0]:.3f}]")

    # Calculate FDR
    fdr = np.cumsum(1 - prob) / np.arange(1, prob.size + 1)  # 1D
    idx = np.argmin(np.abs(fdr - task_config.sig_threshold))
    logger.debug(f"FDR range: [{fdr[0]:.3f} {fdr[-1]:.3f}]")

    return sort_ids[:idx], prob[:idx]


def _ttest_approach(
    task_config: IdentifyAssociationsTTestConfig,
    train_dataloader: DataLoader,
    baseline_dataloader: DataLoader,
    dataloaders: list[DataLoader],
    models_path: PathLike,
    interim_path: PathLike,
    num_perturbed: int,
    num_samples: int,
    num_continuous: int,
    nan_mask: BoolArray,
    feature_mask: BoolArray,
) -> tuple[IntArray, FloatArray]:

    from scipy.stats import ttest_rel

    # Train models
    logger = get_logger(__name__)
    logger.info("Training models")
    pvalues = np.empty(
        (
            len(task_config.num_latent),
            task_config.num_refits,
            num_perturbed,
            num_continuous,
        )
    )

    # Last appended dataloader is the baseline
    baseline_dataset = cast(MOVEDataset, baseline_dataloader.dataset)

    for k, num_latent in enumerate(task_config.num_latent):
        for j in range(task_config.num_refits):

            # Initialize model
            model: VAE = hydra.utils.instantiate(
                task_config.model,
                continuous_shapes=baseline_dataset.con_shapes,
                categorical_shapes=baseline_dataset.cat_shapes,
                num_latent=num_latent,
            )
            if j == 0:
                logger.debug(f"Model: {model}")

            # Train model
            model_path = models_path / f"model_{num_latent}_{j}.pt"
            if model_path.exists():
                logger.debug(f"Re-loading refit {j + 1}/{task_config.num_refits}")
                model.load_state_dict(torch.load(model_path))
            else:
                logger.debug(f"Training refit {j + 1}/{task_config.num_refits}")
                hydra.utils.call(
                    task_config.training_loop,
                    model=model,
                    train_dataloader=train_dataloader,
                )
                if task_config.save_refits:
                    torch.save(model.state_dict(), model_path)
            model.eval()

            # Get baseline reconstruction and baseline difference
            _, baseline_recon = model.reconstruct(baseline_dataloader)
            baseline_diff = np.empty((10, num_samples, num_continuous))
            for i in range(10):
                _, recon = model.reconstruct(baseline_dataloader)
                baseline_diff[i, :, :] = recon - baseline_recon
            baseline_diff = np.mean(baseline_diff, axis=0)  # 2D: N x C
            baseline_diff = np.where(nan_mask, np.nan, baseline_diff)

            # T-test between baseline and perturb difference
            for i in range(num_perturbed):
                _, perturb_recon = model.reconstruct(dataloaders[i])
                perturb_diff = perturb_recon - baseline_recon
                mask = feature_mask[:, [i]] | nan_mask  # 2D: N x C
                _, pvalues[k, j, i, :] = ttest_rel(
                    a=np.where(mask, np.nan, perturb_diff),
                    b=np.where(mask, np.nan, baseline_diff),
                    axis=0,
                    nan_policy="omit",
                )

    # Correct p-values (Bonferroni)
    pvalues = np.minimum(pvalues * num_continuous, 1.0)
    np.save(interim_path / "pvals.npy", pvalues)

    # Find significant hits
    overlap_thres = task_config.num_refits // 2
    reject = pvalues <= task_config.sig_threshold  # 4D: L x R x P x C
    overlap = reject.sum(axis=1) >= overlap_thres  # 3D: L x P x C
    sig_ids = overlap.sum(axis=0) >= 3  # 2D: P x C
    sig_ids = np.flatnonzero(sig_ids)  # 1D

    # Report median p-value
    masked_pvalues = np.ma.masked_array(pvalues, mask=~reject)  # 4D
    masked_pvalues = np.ma.median(masked_pvalues, axis=1)  # 3D
    masked_pvalues = np.ma.median(masked_pvalues, axis=0)  # 2D
    sig_pvalues = np.ma.compressed(np.take(masked_pvalues, sig_ids))  # 1D

    return sig_ids, sig_pvalues


def save_results(
    config: MOVEConfig,
    ContinuousTargetValue: list[str],
    con_shapes: tuple[int],
    cat_names: list[str],
    con_names: list[str],
    output_path: PathLike,
    sig_ids,
    extra_cols,
    extra_colnames,
):
    """
    This function saves the obtained associations in a tsv file containing
    the following columns:
        feature_a_id
        feature_b_id
        feature_a_name
        feature_b_name
        feature_b_dataset
        proba/p_value: number quantifying the significance of the association

    Args:
        config: main config
        ContinuousTargetValue: list of perturbation types
        con_shapes: tuple with the number of features per continuous dataset
        cat_names: list of lists of names for the categorical features.
                   Each inner list corresponds to a separate dataset.
        con_names: list of lists of names for the continuous features.
                   Each inner list corresponds to a separate dataset.
        output_path: path where the results will be saved
        sig_ids: ids for the significat features
        extra_cols: extra data when calling the approach function
        extra_colnames: names for the extra data columns

    Returns:
        "results_sig_assoc.tsv"


    """
    logger = get_logger(__name__)
    logger.info(f"Significant hits found: {sig_ids.size}")
    task_config = cast(IdentifyAssociationsConfig, config.task)

    num_continuous = sum(con_shapes)  # C

    if sig_ids.size > 0:
        sig_ids = np.vstack((sig_ids // num_continuous, sig_ids % num_continuous)).T

        logger.info("Writing results")
        results = pd.DataFrame(sig_ids, columns=["feature_a_id", "feature_b_id"])
        results.sort_values("feature_a_id", inplace=True)
        # Check if the task is for continuous or categorical data
        if task_config.target_value in ContinuousTargetValue:
            target_dataset_idx = config.data.continuous_names.index(
                task_config.target_dataset
            )
            a_df = pd.DataFrame(dict(feature_a_name=con_names[target_dataset_idx]))
        else:
            target_dataset_idx = config.data.categorical_names.index(
                task_config.target_dataset
            )
            a_df = pd.DataFrame(dict(feature_a_name=cat_names[target_dataset_idx]))
        a_df.index.name = "feature_a_id"
        a_df.reset_index(inplace=True)
        con_names = reduce(list.__add__, con_names)
        b_df = pd.DataFrame(dict(feature_b_name=con_names))
        b_df.index.name = "feature_b_id"
        b_df.reset_index(inplace=True)
        results = results.merge(a_df, on="feature_a_id").merge(b_df, on="feature_b_id")
        results["feature_b_dataset"] = pd.cut(
            cast(IntArray, results["feature_b_id"].values),
            bins=cast(list[int], np.cumsum([0] + con_shapes)),
            right=False,
            labels=config.data.continuous_names,
        )
        for col, colname in zip(extra_cols, extra_colnames):
            results[colname] = col
        results.to_csv(output_path / "results_sig_assoc.tsv", sep="\t", index=False)


def identify_associations(config: MOVEConfig):
    """
    Leads to the execution of the appropriate association
    identification tasks. The function is organized in three
    blocks:
        1) Prepare the data and create the dataloaders with their masks.
        2) Evaluate associations using bayes or ttest approach.
        3) Save results.
    """
    #################### DATA PREPARATION ######################

    task_config = cast(IdentifyAssociationsConfig, config.task)
    task_type = _get_task_type(task_config)
    _validate_task_config(task_config, task_type)

    interim_path = Path(config.data.interim_data_path)
    models_path = interim_path / "models"

    if task_config.save_refits:
        models_path.mkdir(exist_ok=True)
    output_path = Path(config.data.processed_data_path) / "identify_associations"
    output_path.mkdir(exist_ok=True, parents=True)

    # Indentify associations between continuous datasets:
    if task_config.target_value in CONTINUOUS_TARGET_VALUE:
        output_subpath = Path(output_path) / "perturbation_visualization"
        output_subpath.mkdir(exist_ok=True, parents=True)
        (
            train_dataloader,
            baseline_dataloader,
            dataloaders,
            num_perturbed,
            num_samples,
            num_continuous,
            cat_names,
            con_names,
            con_shapes,
            nan_mask,
            feature_mask,
        ) = prepare_for_continuous_perturbation(config, interim_path, output_subpath)

    # Identify associations between categorical and continuous features:
    else:
        (
            train_dataloader,
            baseline_dataloader,
            dataloaders,
            num_perturbed,
            num_samples,
            num_continuous,
            cat_names,
            con_names,
            con_shapes,
            nan_mask,
            feature_mask,
        ) = prepare_for_categorical_perturbation(config, interim_path)

    ################# APPROACH EVALUATION ##########################

    if task_type == "bayes":
        task_config = cast(IdentifyAssociationsBayesConfig, task_config)
        sig_ids, *extra_cols = _bayes_approach(
            task_config,
            train_dataloader,
            baseline_dataloader,
            dataloaders,
            models_path,
            num_perturbed,
            num_samples,
            num_continuous,
            nan_mask,
            feature_mask,
        )

        extra_colnames = ["proba"]

    else:
        task_config = cast(IdentifyAssociationsTTestConfig, task_config)
        sig_ids, *extra_cols = _ttest_approach(
            task_config,
            train_dataloader,
            baseline_dataloader,
            dataloaders,
            models_path,
            interim_path,
            num_perturbed,
            num_samples,
            num_continuous,
            nan_mask,
            feature_mask,
        )

        extra_colnames = ["p_value"]

    ###################### RESULTS ################################
    save_results(
        config,
        CONTINUOUS_TARGET_VALUE,
        con_shapes,
        cat_names,
        con_names,
        output_path,
        sig_ids,
        extra_cols,
        extra_colnames,
    )<|MERGE_RESOLUTION|>--- conflicted
+++ resolved
@@ -18,11 +18,7 @@
     MOVEConfig,
 )
 from move.core.logging import get_logger
-<<<<<<< HEAD
 from move.core.typing import BoolArray, FloatArray, IntArray, PathLike
-=======
-from move.core.typing import FloatArray, IntArray
->>>>>>> c69bd47f
 from move.data import io
 from move.data.dataloaders import MOVEDataset, make_dataloader
 from move.data.perturbations import (
@@ -58,7 +54,6 @@
             raise ValueError("4 latent space dimensions required.")
 
 
-<<<<<<< HEAD
 def prepare_for_categorical_perturbation(
     config: MOVEConfig,
     interim_path: PathLike,
@@ -97,24 +92,6 @@
         nan_mask: mask for Nans
         feature_mask: masks the column for the perturbed feature.
     """
-=======
-def identify_associations(config: MOVEConfig):
-    """Trains multiple models to identify associations between the dataset
-    of interest and the continuous datasets."""
-
-    logger = get_logger(__name__)
-    task_config = cast(IdentifyAssociationsConfig, config.task)
-    task_type = _get_task_type(task_config)
-    logger.info(f"Beginning task: identify associations ({task_type})")
-    _validate_task_config(task_config, task_type)
-
-    interim_path = Path(config.data.interim_data_path)
-    models_path = interim_path / "models"
-    if task_config.save_refits:
-        models_path.mkdir(exist_ok=True)
-    output_path = Path(config.data.results_path) / "identify_associations"
-    output_path.mkdir(exist_ok=True, parents=True)
->>>>>>> c69bd47f
 
     # Read original data and create perturbed datasets
     task_config = cast(IdentifyAssociationsConfig, config.task)
